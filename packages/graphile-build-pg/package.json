--- conflicted
+++ resolved
@@ -1,10 +1,6 @@
 {
   "name": "graphile-build-pg",
-<<<<<<< HEAD
-  "version": "4.6.0-alpha.0",
-=======
   "version": "4.6.0",
->>>>>>> dc1951c0
   "description": "Build a GraphQL schema by reflection over a PostgreSQL schema. Easy to customize since it's built with plugins on graphile-build",
   "main": "node8plus/index.js",
   "types": "node8plus/index.d.ts",
@@ -45,11 +41,7 @@
     "@types/pg": "^7.11.2",
     "chalk": "^2.4.2",
     "debug": "^4.1.1",
-<<<<<<< HEAD
-    "graphile-build": "4.6.0-alpha.0",
-=======
     "graphile-build": "4.6.0",
->>>>>>> dc1951c0
     "graphql-iso-date": "^3.6.0",
     "jsonwebtoken": "^8.5.1",
     "lodash": ">=4 <5",
@@ -63,11 +55,7 @@
     "@babel/cli": "^7.0.0",
     "eslint_d": "^8.0.0",
     "jest": "^24.8.0",
-<<<<<<< HEAD
-    "jest-serializer-graphql-schema": "4.6.0-alpha.0"
-=======
     "jest-serializer-graphql-schema": "4.6.0"
->>>>>>> dc1951c0
   },
   "files": [
     "node8plus",
