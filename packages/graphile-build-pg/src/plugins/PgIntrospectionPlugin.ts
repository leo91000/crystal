import { Plugin } from "graphile-build";
import { Client, PoolClient } from "pg";
import withPgClient, {
  getPgClientAndReleaserFromConfig,
} from "../withPgClient";
import { parseTags } from "../utils";
import { readFile as rawReadFile } from "fs";
import debugFactory from "debug";
import chalk from "chalk";
import throttle = require("lodash/throttle");
import flatMap = require("lodash/flatMap");
import { makeIntrospectionQuery } from "./introspectionQuery";
import { describePgEntity } from "./PgBasicsPlugin";

// @ts-ignore
import { version } from "../../package.json";
import queryFromResolveDataFactory from "../queryFromResolveDataFactory";

const debug = debugFactory("graphile-build-pg");
const WATCH_FIXTURES_PATH = `${__dirname}/../../res/watch-fixtures.sql`;

// TODO: rename RawishIntrospectionResults
export type PgAugmentIntrospectionResultsFn = (
  introspectionResult: RawishIntrospectionResults,
) => RawishIntrospectionResults;

declare module "graphile-build" {
  interface GraphileBuildOptions {
    pgEnableTags?: boolean;
    pgThrowOnMissingSchema?: boolean;
    pgIncludeExtensionResources?: boolean;
    pgLegacyFunctionsOnly?: boolean;
    pgSkipInstallingWatchFixtures?: boolean;
    pgAugmentIntrospectionResults?: PgAugmentIntrospectionResultsFn;
    pgOwnerConnectionString?: string;
  }

  interface Build {
    pgIntrospectionResultsByKind: PgIntrospectionResultsByKind;
    pgAugmentIntrospectionResults?: PgAugmentIntrospectionResultsFn;
  }
}

// Ref: https://github.com/graphile/postgraphile/tree/master/src/postgres/introspection/object
export enum PgEntityKind {
  NAMESPACE = "namespace",
  PROCEDURE = "procedure",
  CLASS = "class",
  TYPE = "type",
  ATTRIBUTE = "attribute",
  CONSTRAINT = "constraint",
  EXTENSION = "extension",
  INDEX = "index",
}

export type SmartTagValue = true | string | Array<string>;
export type SmartTags = { [tag: string]: SmartTagValue };

export interface PgNamespace {
  kind: PgEntityKind.NAMESPACE;
  id: string;
  name: string;
  comment: string | void;
  description: string | void;
  tags: SmartTags;
}

export interface PgProc {
  kind: PgEntityKind.PROCEDURE;
  id: string;
  name: string;
  comment: string | void;
  description: string | void;
  namespaceId: string;
  namespaceName: string;
  isStrict: boolean;
  returnsSet: boolean;
  isStable: boolean;
  returnTypeId: string;
  argTypeIds: Array<string>;
  argNames: Array<string>;
  argModes: Array<"i" | "o" | "b" | "v" | "t">;
  inputArgsCount: number;
  argDefaultsNum: number;
  namespace: PgNamespace;
  tags: SmartTags;
  cost: number;
  aclExecutable: boolean;
  language: string;
}

export interface PgClass {
  kind: PgEntityKind.CLASS;
  id: string;
  name: string;
  comment: string | void;
  description: string | void;
  classKind: string;
  namespaceId: string;
  namespaceName: string;
  typeId: string;
  isSelectable: boolean;
  isInsertable: boolean;
  isUpdatable: boolean;
  isDeletable: boolean;
  isExtensionConfigurationTable: boolean;
  namespace: PgNamespace;
  type: PgType;
  tags: SmartTags;
  attributes: Array<PgAttribute>;
  constraints: Array<PgConstraint>;
  foreignConstraints: Array<PgConstraint>;
  primaryKeyConstraint: PgConstraint | void;
  aclSelectable: boolean;
  aclInsertable: boolean;
  aclUpdatable: boolean;
  aclDeletable: boolean;
  canUseAsterisk: boolean;
}

export interface PgType {
  kind: PgEntityKind.TYPE;
  id: string;
  name: string;
  comment: string | void;
  description: string | void;
  namespaceId: string;
  namespaceName: string;
  type: string;
  category: string;
  domainIsNotNull: boolean;
  arrayItemTypeId: string | void;
  arrayItemType: PgType | void;
  arrayType: PgType | void;
  typeLength: number | void;
  isPgArray: boolean;
  classId: string | void;
  class: PgClass | void;
  domainBaseTypeId: string | void;
  domainBaseType: PgType | void;
  domainTypeModifier: number | void;
  domainHasDefault: boolean;
  enumVariants: Array<string> | null;
  rangeSubTypeId: string | null;
  tags: SmartTags;
}

export interface PgAttribute {
  kind: PgEntityKind.ATTRIBUTE;
  classId: string;
  num: number;
  name: string;
  comment: string | void;
  description: string | void;
  typeId: string;
  typeModifier: number;
  isNotNull: boolean;
  hasDefault: boolean;
  identity: "" | "a" | "d";
  class: PgClass;
  type: PgType;
  namespace: PgNamespace;
  tags: SmartTags;
  aclSelectable: boolean;
  aclInsertable: boolean;
  aclUpdatable: boolean;
  isIndexed: boolean | void;
  isUnique: boolean | void;
  columnLevelSelectGrant: boolean;
}

export interface PgConstraint {
  kind: PgEntityKind.CONSTRAINT;
  id: string;
  name: string;
  type: string;
  classId: string;
  class: PgClass;
  foreignClassId: string | void;
  foreignClass: PgClass | void;
  comment: string | void;
  description: string | void;
  keyAttributeNums: Array<number>;
  keyAttributes: Array<PgAttribute>;
  foreignKeyAttributeNums: Array<number>;
  foreignKeyAttributes: Array<PgAttribute>;
  namespace: PgNamespace;
  isIndexed: boolean | void;
  tags: SmartTags;

  // For @foreignKey etc smart tags
  isFake?: boolean;
}

export interface PgExtension {
  kind: PgEntityKind.EXTENSION;
  id: string;
  name: string;
  namespaceId: string;
  namespaceName: string;
  relocatable: boolean;
  version: string;
  configurationClassIds?: Array<string>;
  comment: string | void;
  description: string | void;
  tags: SmartTags;
}

export interface PgIndex {
  kind: PgEntityKind.INDEX;
  id: string;
  name: string;
  namespaceName: string;
  classId: string;
  class: PgClass;
  numberOfAttributes: number;
  indexType: string;
  isUnique: boolean;
  isPrimary: boolean;
  /*
  Though these exist, we don't want to officially
  support them yet.

    isImmediate: boolean,
    isReplicaIdentity: boolean,
    isValid: boolean,
  */
  isPartial: boolean;
  attributeNums: Array<number>;
  attributePropertiesAsc: Array<boolean> | void;
  attributePropertiesNullsFirst: Array<boolean> | void;
  description: string | void;
  comment: string | void;
  tags: SmartTags;
}

export type PgEntity =
  | PgNamespace
  | PgProc
  | PgClass
  | PgType
  | PgAttribute
  | PgConstraint
  | PgExtension
  | PgIndex;

export type PgIntrospectionResultsByKind = {
  __pgVersion: number;
  attribute: PgAttribute[];
  attributeByClassIdAndNum: {
    [classId: string]: { [num: string]: PgAttribute };
  };
  class: PgClass[];
  classById: { [classId: string]: PgClass };
  constraint: PgConstraint[];
  extension: PgExtension[];
  extensionById: { [extId: string]: PgExtension };
  index: PgIndex[];
  namespace: PgNamespace[];
  namespaceById: { [namespaceId: string]: PgNamespace };
  procedure: PgProc[];
  type: PgType[];
  typeById: { [typeId: string]: PgType };
};

function readFile(filename: string, encoding: string) {
  return new Promise((resolve, reject) => {
    rawReadFile(filename, encoding, (err, res) => {
      if (err) reject(err);
      else resolve(res);
    });
  });
}

const removeQuotes = (str: string) => {
  const trimmed = str.trim();
  if (trimmed[0] === '"') {
    if (trimmed[trimmed.length - 1] !== '"') {
      throw new Error(
        `We failed to parse a quoted identifier '${str}'. Please avoid putting quotes or commas in smart comment identifiers (or file a PR to fix the parser).`,
      );
    }
    return trimmed.substr(1, trimmed.length - 2);
  } else {
    // PostgreSQL lower-cases unquoted columns, so we should too.
    return trimmed.toLowerCase();
  }
};

const parseSqlColumnArray = (str: string) => {
  if (!str) {
    throw new Error(`Cannot parse '${str}'`);
  }
  const parts = str.split(",");
  return parts.map(removeQuotes);
};

const parseSqlColumnString = (str: string) => {
  if (!str) {
    throw new Error(`Cannot parse '${str}'`);
  }
  return removeQuotes(str);
};

function parseConstraintSpec(rawSpec: string) {
  const [spec, ...tagComponents] = rawSpec.split(/\|/);
  const parsed = parseTags(tagComponents.join("\n"));
  return {
    spec,
    tags: parsed.tags,
    description: parsed.text,
  };
}

function smartCommentConstraints(
  introspectionResults: RawishIntrospectionResults,
) {
  const attributesByNames = (
    tbl: PgClass,
    cols: string[],
    debugStr: string,
  ): PgAttribute[] => {
    const attributes = introspectionResults.attribute
      .filter(a => a.classId === tbl.id)
      .sort((a, b) => a.num - b.num);
    if (!cols) {
      const pk = introspectionResults.constraint.find(
        c => c.classId == tbl.id && c.type === "p",
      );

      if (pk) {
        return pk.keyAttributeNums.map(n => {
          const attr = attributes.find(a => a.num === n);
          if (!attr) {
            throw new Error(
              `Could not find attribute '${n}' in '${describePgEntity(pk)}'`,
            );
          }
          return attr;
        });
      } else {
        throw new Error(
          `No columns specified for '${tbl.namespaceName}.${tbl.name}' (oid: ${tbl.id}) and no PK found (${debugStr}).`,
        );
      }
    }
    return cols.map(colName => {
      const attr = attributes.find(a => a.name === colName);
      if (!attr) {
        throw new Error(
          `Could not find attribute '${colName}' in '${tbl.namespaceName}.${tbl.name}'`,
        );
      }
      return attr;
    });
  };

  // First: primary keys
  introspectionResults.class.forEach(klass => {
    const namespace = introspectionResults.namespace.find(
      n => n.id === klass.namespaceId,
    );

    if (!namespace) {
      return;
    }
    if (klass.tags.primaryKey) {
      if (typeof klass.tags.primaryKey !== "string") {
        throw new Error(
          `@primaryKey configuration of '${klass.namespaceName}.${klass.name}' is invalid; please specify just once "@primaryKey col1,col2"`,
        );
      }
      const { spec: pkSpec, tags, description } = parseConstraintSpec(
        klass.tags.primaryKey,
      );

      const columns: string[] = parseSqlColumnArray(pkSpec);
      const attributes = attributesByNames(
        klass,
        columns,
        `@primaryKey ${klass.tags.primaryKey}`,
      );

      attributes.forEach(attr => {
        attr.tags.notNull = true;
      });
      const keyAttributeNums = attributes.map(a => a.num);
      // Now we need to fake a constraint for this:
      const fakeConstraint: PgConstraint = {
        kind: PgEntityKind.CONSTRAINT,
        isFake: true,
        isIndexed: true, // otherwise it gets ignored by ignoreIndexes
        id: String(Math.random()),
        name: `FAKE_${klass.namespaceName}_${klass.name}_primaryKey`,
        type: "p", // primary key
        classId: klass.id,
        foreignClassId: void 0,
        comment: void 0,
        description,
        keyAttributeNums,
        foreignKeyAttributeNums: [],
        tags,

        // Too early for linking
        class: null as any,
        foreignClass: null as any,
        keyAttributes: null as any,
        foreignKeyAttributes: null as any,
        namespace: null as any,
      };

      introspectionResults.constraint.push(fakeConstraint);
    }
  });
  // Now primary keys are in place, we can apply foreign keys
  introspectionResults.class.forEach(klass => {
    const namespace = introspectionResults.namespace.find(
      n => n.id === klass.namespaceId,
    );

    if (!namespace) {
      return;
    }
    const getType = () =>
      introspectionResults.type.find(t => t.id === klass.typeId)!;
    const foreignKey = klass.tags.foreignKey || getType().tags.foreignKey;
    if (foreignKey) {
      const foreignKeys =
        typeof foreignKey === "string" ? [foreignKey] : foreignKey;
      if (!Array.isArray(foreignKeys)) {
        throw new Error(
          `Invalid foreign key smart comment specified on '${klass.namespaceName}.${klass.name}'`,
        );
      }
      foreignKeys.forEach((fkSpecRaw, index) => {
        if (typeof fkSpecRaw !== "string") {
          throw new Error(
            `Invalid foreign key spec (${index}) on '${klass.namespaceName}.${klass.name}'`,
          );
        }
        const { spec: fkSpec, tags, description } = parseConstraintSpec(
          fkSpecRaw,
        );

        const matches = fkSpec.match(
          /^\(([^()]+)\) references ([^().]+)(?:\.([^().]+))?(?:\s*\(([^()]+)\))?$/i,
        );

        if (!matches) {
          throw new Error(
            `Invalid foreignKey syntax for '${klass.namespaceName}.${klass.name}'; expected something like "(col1,col2) references schema.table (c1, c2)", you passed '${fkSpecRaw}'`,
          );
        }
        const [
          ,
          rawColumns,
          rawSchemaOrTable,
          rawTableOnly,
          rawForeignColumns,
        ] = matches;
        const rawSchema = rawTableOnly
          ? rawSchemaOrTable
          : `"${klass.namespaceName}"`;
        const rawTable = rawTableOnly || rawSchemaOrTable;
        const columns: string[] = parseSqlColumnArray(rawColumns);
        const foreignSchema: string = parseSqlColumnString(rawSchema);
        const foreignTable: string = parseSqlColumnString(rawTable);
        const foreignColumns: string[] | null = rawForeignColumns
          ? parseSqlColumnArray(rawForeignColumns)
          : null;

        const foreignKlass = introspectionResults.class.find(
          k => k.name === foreignTable && k.namespaceName === foreignSchema,
        );

        if (!foreignKlass) {
          throw new Error(
            `@foreignKey smart comment referenced non-existant table/view '${foreignSchema}'.'${foreignTable}'. Note that this reference must use *database names* (i.e. it does not respect @name). (${fkSpecRaw})`,
          );
        }
        const foreignNamespace = introspectionResults.namespace.find(
          n => n.id === foreignKlass.namespaceId,
        );

        if (!foreignNamespace) {
          return;
        }

        const keyAttributeNums = attributesByNames(
          klass,
          columns,
          `@foreignKey ${fkSpecRaw}`,
        ).map(a => a.num);
        const foreignKeyAttributeNums = attributesByNames(
          foreignKlass,
          foreignColumns!,
          `@foreignKey ${fkSpecRaw}`,
        ).map(a => a.num);

        // Now we need to fake a constraint for this:
        const fakeConstraint: PgConstraint = {
          kind: PgEntityKind.CONSTRAINT,
          isFake: true,
          isIndexed: true, // otherwise it gets ignored by ignoreIndexes
          id: String(Math.random()),
          name: `FAKE_${klass.namespaceName}_${klass.name}_foreignKey_${index}`,
          type: "f", // foreign key
          classId: klass.id,
          foreignClassId: foreignKlass.id,
          comment: void 0,
          description,
          keyAttributeNums,
          foreignKeyAttributeNums,
          tags,

          // Too early for linking
          class: null as any,
          foreignClass: null as any,
          keyAttributes: null as any,
          foreignKeyAttributes: null as any,
          namespace: null as any,
        };

        introspectionResults.constraint.push(fakeConstraint);
      });
    }
  });
}

export type RawishIntrospectionResults = Pick<
  PgIntrospectionResultsByKind,
  | "__pgVersion"
  | "namespace"
  | "class"
  | "attribute"
  | "type"
  | "constraint"
  | "procedure"
  | "extension"
  | "index"
>;

/* The argument to this must not contain cyclic references! */
function deepClone<T>(value: T): T {
  if (Array.isArray(value)) {
    return value.map(val => deepClone(val)) as any;
  } else if (typeof value === "object" && value) {
    return Object.keys(value).reduce((memo, k) => {
      memo[k] = deepClone(value[k]);
      return memo;
    }, {} as T);
  } else {
    return value;
  }
}

export default (async function PgIntrospectionPlugin(
  builder,
  {
    pgConfig,
    pgSchemas: schemas,
    pgEnableTags,
    persistentMemoizeWithKey = (_key, fn) => fn(),
    pgThrowOnMissingSchema = false,
    pgIncludeExtensionResources = false,
    pgLegacyFunctionsOnly = false,
    pgIgnoreRBAC = true,
    pgSkipInstallingWatchFixtures = false,
    pgOwnerConnectionString,
  },
) {
  /**
   * Introspect database and get the table/view/constraints.
   */
  async function introspect(): Promise<RawishIntrospectionResults> {
    // Perform introspection
    if (!Array.isArray(schemas)) {
      throw new Error("Argument 'schemas' (array) is required");
    }
    const cacheKey = `PgIntrospectionPlugin-introspectionResultsByKind-v${version}`;
    const rawishIntrospectionResultsByKind = deepClone(
      await persistentMemoizeWithKey(
        cacheKey,
        (): Promise<RawishIntrospectionResults> =>
          withPgClient(
            pgConfig,
            async (pgClient): Promise<RawishIntrospectionResults> => {
              const versionResult = await pgClient.query(
                "show server_version_num;",
              );

              const serverVersionNum = parseInt(
                versionResult.rows[0].server_version_num,
                10,
              );

              const introspectionQuery = makeIntrospectionQuery(
                serverVersionNum,
                {
                  pgLegacyFunctionsOnly,
<<<<<<< HEAD
                },
=======
                  pgIgnoreRBAC,
                }
>>>>>>> 00803694
              );

              const { rows } = await pgClient.query(introspectionQuery, [
                schemas,
                pgIncludeExtensionResources,
              ]);

              const result: RawishIntrospectionResults = {
                __pgVersion: serverVersionNum,
                namespace: [],
                class: [],
                attribute: [],
                type: [],
                constraint: [],
                procedure: [],
                extension: [],
                index: [],
              };

              for (const { object } of rows) {
                result[object.kind].push(object);
              }

              // Parse tags from comments
              [
                "namespace",
                "class",
                "attribute",
                "type",
                "constraint",
                "procedure",
                "extension",
                "index",
              ].forEach(kind => {
                result[kind].forEach((object: PgEntity) => {
                  // Keep a copy of the raw comment
                  object.comment = object.description;
                  if (pgEnableTags && object.description) {
                    const parsed = parseTags(object.description);
                    object.tags = parsed.tags;
                    object.description = parsed.text;
                  } else {
                    object.tags = {};
                  }
                });
              });

              const extensionConfigurationClassIds = flatMap(
                result.extension,
                e => e.configurationClassIds,
              );

              result.class.forEach(klass => {
                klass.isExtensionConfigurationTable =
                  extensionConfigurationClassIds.indexOf(klass.id) >= 0;
              });

              [
                "namespace",
                "class",
                "attribute",
                "type",
                "constraint",
                "procedure",
                "extension",
                "index",
              ].forEach(k => {
                result[k].forEach(Object.freeze);
              });

              return Object.freeze(result);
            },
          ),
      ),
    );

    const knownSchemas = rawishIntrospectionResultsByKind.namespace.map(
      n => n.name,
    );
    const missingSchemas = schemas.filter(s => knownSchemas.indexOf(s) < 0);
    if (missingSchemas.length) {
      const errorMessage = `You requested to use schema '${schemas.join(
        "', '",
      )}'; however we couldn't find some of those! Missing schemas are: '${missingSchemas.join(
        "', '",
      )}'`;
      if (pgThrowOnMissingSchema) {
        throw new Error(errorMessage);
      } else {
        console.warn("⚠️ WARNING⚠️  " + errorMessage); // eslint-disable-line no-console
      }
    }
    return rawishIntrospectionResultsByKind;
  }
  function introspectionResultsFromRaw(
    rawResults: RawishIntrospectionResults,
    pgAugmentIntrospectionResults?: PgAugmentIntrospectionResultsFn,
  ): PgIntrospectionResultsByKind {
    const rawishIntrospectionResultsByKind = deepClone(rawResults);

    const xByY = <X>(arrayOfX: X[], attrKey: string) =>
      arrayOfX.reduce((memo, x) => {
        memo[x[attrKey]] = x;
        return memo;
      }, {} as { [attrKey: string]: X });
    const xByYAndZ = <X>(arrayOfX: X[], attrKey: string, attrKey2: string) =>
      arrayOfX.reduce((memo, x) => {
        if (!memo[x[attrKey]]) memo[x[attrKey]] = {};
        memo[x[attrKey]][x[attrKey2]] = x;
        return memo;
      }, {} as { [attrKey: string]: { [attrKey: string]: X } });
    const introspectionResultsByKind: PgIntrospectionResultsByKind = {
      ...rawishIntrospectionResultsByKind,
      namespaceById: xByY(rawishIntrospectionResultsByKind.namespace, "id"),
      classById: xByY(rawishIntrospectionResultsByKind.class, "id"),
      typeById: xByY(rawishIntrospectionResultsByKind.type, "id"),
      attributeByClassIdAndNum: xByYAndZ(
        rawishIntrospectionResultsByKind.attribute,
        "classId",
        "num",
      ),
      extensionById: xByY(rawishIntrospectionResultsByKind.extension, "id"),
    };

    function relate<TEntity extends PgEntity>(
      array: TEntity[],
      newAttr: string,
      lookupAttr: string,
      lookup: { [id: string]: PgEntity },
      missingOk = false,
    ) {
      array.forEach(entry => {
        const key = entry[lookupAttr];
        if (Array.isArray(key)) {
          entry[newAttr] = key
            .map(innerKey => {
              const result = lookup[innerKey];
              if (innerKey && !result) {
                if (missingOk) {
                  return;
                }
                throw new Error(
                  `Could not look up '${newAttr}' by '${lookupAttr}' ('${innerKey}') on '${JSON.stringify(
                    entry,
                  )}'`,
                );
              }
              return result;
            })
            .filter(_ => _);
        } else {
          const result = lookup[key];
          if (key && !result) {
            if (missingOk) {
              return;
            }
            throw new Error(
              `Could not look up '${newAttr}' by '${lookupAttr}' on '${JSON.stringify(
                entry,
              )}'`,
            );
          }
          entry[newAttr] = result;
        }
      });
    }

    const augment = (introspectionResults: RawishIntrospectionResults) => {
      [pgAugmentIntrospectionResults, smartCommentConstraints].forEach(fn =>
        fn ? fn(introspectionResults) : null,
      );
    };
    augment(introspectionResultsByKind);

    relate(
      introspectionResultsByKind.class,
      "namespace",
      "namespaceId",
      introspectionResultsByKind.namespaceById,
      true, // Because it could be a type defined in a different namespace - which is fine so long as we don't allow querying it directly
    );

    relate(
      introspectionResultsByKind.class,
      "type",
      "typeId",
      introspectionResultsByKind.typeById,
    );

    relate(
      introspectionResultsByKind.attribute,
      "class",
      "classId",
      introspectionResultsByKind.classById,
    );

    relate(
      introspectionResultsByKind.attribute,
      "type",
      "typeId",
      introspectionResultsByKind.typeById,
    );

    relate(
      introspectionResultsByKind.procedure,
      "namespace",
      "namespaceId",
      introspectionResultsByKind.namespaceById,
    );

    relate(
      introspectionResultsByKind.type,
      "class",
      "classId",
      introspectionResultsByKind.classById,
      true,
    );

    relate(
      introspectionResultsByKind.type,
      "domainBaseType",
      "domainBaseTypeId",
      introspectionResultsByKind.typeById,
      true, // Because not all types are domains
    );

    relate(
      introspectionResultsByKind.type,
      "arrayItemType",
      "arrayItemTypeId",
      introspectionResultsByKind.typeById,
      true, // Because not all types are arrays
    );

    relate(
      introspectionResultsByKind.constraint,
      "class",
      "classId",
      introspectionResultsByKind.classById,
    );

    relate(
      introspectionResultsByKind.constraint,
      "foreignClass",
      "foreignClassId",
      introspectionResultsByKind.classById,
      true, // Because many constraints don't apply to foreign classes
    );

    relate(
      introspectionResultsByKind.extension,
      "namespace",
      "namespaceId",
      introspectionResultsByKind.namespaceById,
      true, // Because the extension could be a defined in a different namespace
    );

    relate(
      introspectionResultsByKind.extension,
      "configurationClasses",
      "configurationClassIds",
      introspectionResultsByKind.classById,
      true, // Because the configuration table could be a defined in a different namespace
    );

    relate(
      introspectionResultsByKind.index,
      "class",
      "classId",
      introspectionResultsByKind.classById,
    );

    // Reverse arrayItemType -> arrayType
    introspectionResultsByKind.type.forEach(type => {
      if (type.arrayItemType) {
        type.arrayItemType.arrayType = type;
      }
    });

    // Table/type columns / constraints
    introspectionResultsByKind.class.forEach(klass => {
      klass.attributes = introspectionResultsByKind.attribute.filter(
        attr => attr.classId === klass.id,
      );

      klass.canUseAsterisk = !klass.attributes.some(
        attr => attr.columnLevelSelectGrant,
      );

      klass.constraints = introspectionResultsByKind.constraint.filter(
        constraint => constraint.classId === klass.id,
      );

      klass.foreignConstraints = introspectionResultsByKind.constraint.filter(
        constraint => constraint.foreignClassId === klass.id,
      );

      klass.primaryKeyConstraint = klass.constraints.find(
        constraint => constraint.type === "p",
      );
    });

    // Constraint attributes
    introspectionResultsByKind.constraint.forEach(constraint => {
      if (constraint.keyAttributeNums && constraint.class) {
        constraint.keyAttributes = constraint.keyAttributeNums.map(nr => {
          const attr = constraint.class.attributes.find(
            attr => attr.num === nr,
          );
          if (!attr) {
            throw new Error(
              `Could not find attribute with index '${nr}' on '${describePgEntity(
                constraint.class,
              )}`,
            );
          }
          return attr;
        });
      } else {
        constraint.keyAttributes = [];
      }
      const { foreignClass } = constraint;
      if (constraint.foreignKeyAttributeNums && foreignClass) {
        constraint.foreignKeyAttributes = constraint.foreignKeyAttributeNums.map(
          nr => {
            const attr = foreignClass.attributes.find(attr => attr.num === nr);
            if (!attr) {
              throw new Error(
                `Could not find attribute with index '${nr}' on '${describePgEntity(
                  constraint.class,
                )}`,
              );
            }
            return attr;
          },
        );
      } else {
        constraint.foreignKeyAttributes = [];
      }
    });

    // Detect which columns and constraints are indexed
    introspectionResultsByKind.index.forEach(index => {
      const columns = index.attributeNums.map(nr =>
        index.class.attributes.find(attr => attr.num === nr),
      );

      // Indexed column (for orderBy / filter):
      if (columns[0]) {
        columns[0].isIndexed = true;
      }

      if (columns[0] && columns.length === 1 && index.isUnique) {
        columns[0].isUnique = true;
      }

      // Indexed constraints (for reverse relations):
      index.class.constraints
        .filter(constraint => constraint.type === "f")
        .forEach(constraint => {
          if (
            constraint.keyAttributeNums.every(
              (nr, idx) => index.attributeNums[idx] === nr,
            )
          ) {
            constraint.isIndexed = true;
          }
        });
    });

    return introspectionResultsByKind;
  }

  let rawIntrospectionResultsByKind = await introspect();

  let listener: Listener | null = null;

  class Listener {
    _handleChange: {
      (): void;
      cancel: () => void;
    };
    client: PoolClient | Client | null;
    stopped: boolean;
    _reallyReleaseClient: (() => void) | null;
    _haveDisplayedError: boolean;
    constructor(triggerRebuild: () => void) {
      this.stopped = false;
      this._handleChange = throttle(
        async () => {
          debug(`Schema change detected: re-inspecting schema...`);
          try {
            rawIntrospectionResultsByKind = await introspect();
            debug(`Schema change detected: re-inspecting schema complete`);
            triggerRebuild();
          } catch (e) {
            // eslint-disable-next-line no-console
            console.error(`Schema introspection failed: ${e.message}`);
          }
        },
        750,
        {
          leading: true,
          trailing: true,
        },
      );

      this._listener = this._listener.bind(this);
      this._handleClientError = this._handleClientError.bind(this);
      this._start();
    }

    async _start(isReconnect = false) {
      if (this.stopped) {
        return;
      }
      // Connect to DB
      try {
        const {
          pgClient,
          releasePgClient,
        } = await getPgClientAndReleaserFromConfig(pgConfig);
        this.client = pgClient;
        // $FlowFixMe: hack property
        this._reallyReleaseClient = releasePgClient;
        pgClient.on("notification", this._listener);
        pgClient.on("error", this._handleClientError);
        if (this.stopped) {
          // In case watch mode was cancelled in the interrim.
          return this._releaseClient();
        } else {
          await pgClient.query("listen postgraphile_watch");

          // Install the watch fixtures.
          if (!pgSkipInstallingWatchFixtures) {
            const watchSqlInner = await readFile(WATCH_FIXTURES_PATH, "utf8");
            const sql = `begin; ${watchSqlInner};`;
            await withPgClient(
              pgOwnerConnectionString || pgConfig,
              async pgClient => {
                try {
                  await pgClient.query(sql);
                } catch (error) {
                  if (!this._haveDisplayedError) {
                    this._haveDisplayedError = true;
                    /* eslint-disable no-console */
                    console.warn(
                      `${chalk.bold.yellow(
                        "Failed to setup watch fixtures in Postgres database",
                      )} ️️⚠️`,
                    );

                    console.warn(
                      chalk.yellow(
                        "This is likely because the PostgreSQL user in the connection string does not have sufficient privileges; you can solve this by passing the 'owner' connection string via '--owner-connection' / 'ownerConnectionString'. If the fixtures already exist, the watch functionality may still work.",
                      ),
                    );

                    console.warn(
                      chalk.yellow(
                        "Enable DEBUG='graphile-build-pg' to see the error",
                      ),
                    );

                    /* eslint-enable no-console */
                  }
                  debug(error);
                } finally {
                  await pgClient.query("commit;");
                }
              },
            );
          }

          // Trigger re-introspection on server reconnect
          if (isReconnect) {
            this._handleChange();
          }
        }
      } catch (e) {
        // If something goes wrong, disconnect and try again after a short delay
        this._reconnect(e);
      }
    }

    _handleClientError(e: Error): void {
      // Client is already cleaned up
      this.client = null;
      this._reallyReleaseClient = null;
      this._reconnect(e);
    }
    async _reconnect(e: Error) {
      if (this.stopped) {
        return;
      }
      // eslint-disable-next-line no-console
      console.error(
        "Error occurred for PG watching client; reconnecting in 2 seconds.",
        e.message,
      );

      await this._releaseClient();
      setTimeout(() => {
        if (!this.stopped) {
          // Listen for further changes
          this._start(true);
        }
      }, 2000);
    }

    async _listener(notification: any): Promise<void> {
      if (notification.channel !== "postgraphile_watch") {
        return;
      }
      try {
        // See watch-fixtures.sql for types
        const payload:
          | {
              type: "ddl";
              payload:
                | {
                    schema: string;
                    command: string;
                  }[]
                | null;
            }
          | {
              type: "drop";
              payload: string[] | null;
            }
          | { type: "manual" } = JSON.parse(notification.payload);
        if (payload.type === "ddl") {
          const commands = (payload.payload || [])
            .filter(
              ({ schema }) => schema == null || schemas.indexOf(schema) >= 0,
            )
            .map(({ command }) => command);
          if (commands.length) {
            this._handleChange();
          }
        } else if (payload.type === "drop") {
          const affectsOurSchemas = (payload.payload || []).some(
            schemaName => schemas.indexOf(schemaName) >= 0,
          );

          if (affectsOurSchemas) {
            this._handleChange();
          }
        } else if (payload.type === "manual") {
          this._handleChange();
        } else {
          throw new Error(
            `Payload type '${(payload as any).type}' not recognised`,
          );
        }
      } catch (e) {
        debug(`Error occurred parsing notification payload: ${e}`);
      }
    }

    async stop() {
      this.stopped = true;
      await this._releaseClient();
    }

    async _releaseClient() {
      // $FlowFixMe
      this._handleChange.cancel();
      const pgClient = this.client;
      const reallyReleaseClient = this._reallyReleaseClient;
      this.client = null;
      this._reallyReleaseClient = null;
      if (pgClient) {
        pgClient.query("unlisten postgraphile_watch").catch(e => {
          debug(`Error occurred trying to unlisten watch: ${e}`);
        });
        pgClient.removeListener("notification", this._listener);
        pgClient.removeListener("error", this._handleClientError);
        if (reallyReleaseClient) {
          await reallyReleaseClient();
        }
      }
    }
  }

  builder.registerWatcher(
    async triggerRebuild => {
      // In case we started listening before, clean up
      if (listener) {
        await listener.stop();
      }
      // We're not worried about a race condition here.
      // eslint-disable-next-line require-atomic-updates
      listener = new Listener(triggerRebuild);
    },
    async () => {
      const l = listener;
      listener = null;
      if (l) {
        await l.stop();
      }
    },
  );

  builder.hook(
    "build",
    build => {
      const introspectionResultsByKind = introspectionResultsFromRaw(
        rawIntrospectionResultsByKind,
        build.pgAugmentIntrospectionResults,
      );
      if (introspectionResultsByKind.__pgVersion < 90500) {
        // TODO:v5: remove this workaround
        // This is a bit of a hack, but until we have plugin priorities it's the
        // easiest way to conditionally support PG9.4.
        build.pgQueryFromResolveData = queryFromResolveDataFactory({
          supportsJSONB: false,
        });
      }
      return build.extend(
        build,
        {
          pgIntrospectionResultsByKind: introspectionResultsByKind,
        },
        "Adding PG introspection results from graphile-build-pg PgIntrospectionPlugin",
      );
    },
    ["PgIntrospection"],
    [],
    ["PgBasics"],
  );
} as Plugin);<|MERGE_RESOLUTION|>--- conflicted
+++ resolved
@@ -598,12 +598,8 @@
                 serverVersionNum,
                 {
                   pgLegacyFunctionsOnly,
-<<<<<<< HEAD
+                  pgIgnoreRBAC,
                 },
-=======
-                  pgIgnoreRBAC,
-                }
->>>>>>> 00803694
               );
 
               const { rows } = await pgClient.query(introspectionQuery, [
