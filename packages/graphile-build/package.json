--- conflicted
+++ resolved
@@ -1,10 +1,6 @@
 {
   "name": "graphile-build",
-<<<<<<< HEAD
-  "version": "4.6.0-alpha.0",
-=======
   "version": "4.6.0",
->>>>>>> dc1951c0
   "description": "Build a GraphQL schema from plugins",
   "main": "node8plus/index.js",
   "types": "node8plus/index.d.ts",
@@ -51,11 +47,7 @@
     "@babel/cli": "^7.0.0",
     "eslint_d": "^8.0.0",
     "jest": "^24.8.0",
-<<<<<<< HEAD
-    "jest-serializer-graphql-schema": "4.6.0-alpha.0"
-=======
     "jest-serializer-graphql-schema": "4.6.0"
->>>>>>> dc1951c0
   },
   "peerDependencies": {
     "graphql": ">=0.9 <0.14 || ^14.0.2"
