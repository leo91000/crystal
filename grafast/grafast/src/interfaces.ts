--- conflicted
+++ resolved
@@ -27,11 +27,8 @@
 import type { ObjMap } from "graphql/jsutils/ObjMap.js";
 
 import type { Bucket, RequestTools } from "./bucket.js";
-<<<<<<< HEAD
+import type { Constraint } from "./constraints.js";
 import type { LayerPlanReasonListItemStream } from "./engine/LayerPlan.js";
-=======
-import type { Constraint } from "./constraints.js";
->>>>>>> 191386a5
 import type { OperationPlan } from "./engine/OperationPlan.js";
 import type { FlaggedValue, SafeError } from "./error.js";
 import type { ExecutableStep, ListCapableStep, ModifierStep } from "./step.js";
