--- conflicted
+++ resolved
@@ -7,16 +7,9 @@
   SettingsIcon,
   ToolbarButton,
   ToolbarMenu,
-<<<<<<< HEAD
   useGraphiQL,
   useGraphiQLActions,
-=======
-  useCopyQuery,
-  useMergeQuery,
-  useSchemaStore,
->>>>>>> e41e9693
 } from "@graphiql/react";
-
 import type { GraphiQLProps } from "graphiql";
 import { GraphiQL } from "graphiql";
 import type { FC } from "react";
@@ -99,13 +92,9 @@
 };
 
 export const RuruInner: FC<{
-<<<<<<< HEAD
   editorTheme?: GraphiQLProps["editorTheme"];
-=======
-  editorTheme?: string;
   forcedTheme?: GraphiQLProps["forcedTheme"];
   defaultTheme?: GraphiQLProps["defaultTheme"];
->>>>>>> e41e9693
   storage: RuruStorage;
   error: Error | null;
   setError: React.Dispatch<React.SetStateAction<Error | null>>;
@@ -127,15 +116,9 @@
     fetcher,
   } = props;
   const prettify = usePrettify();
-<<<<<<< HEAD
   const { copyQuery, mergeQuery, setSchemaReference, introspect } =
     useGraphiQLActions();
   setSchemaReference;
-=======
-  const mergeQuery = useMergeQuery();
-  const copyQuery = useCopyQuery();
-  const introspect = useSchemaStore((s) => s.introspect);
->>>>>>> e41e9693
   useGraphQLChangeStream(props, introspect, streamEndpoint);
 
   return (
@@ -158,15 +141,10 @@
           position: "relative",
         }}
       >
-<<<<<<< HEAD
         <GraphiQL
-          editorTheme={editorTheme}
-=======
-        <GraphiQLInterface
           defaultTheme={defaultTheme}
           forcedTheme={forcedTheme}
-          editorTheme={editorTheme ?? "graphiql"}
->>>>>>> e41e9693
+          editorTheme={editorTheme}
           onEditQuery={onEditQuery}
           onEditVariables={onEditVariables}
           fetcher={fetcher}
@@ -214,27 +192,11 @@
                 <ToolbarMenu
                   label="Options"
                   button={
-<<<<<<< HEAD
+                    // TODO: wrap this in a button again!
                     <SettingsIcon
                       className="graphiql-toolbar-icon"
                       aria-hidden="true"
                     />
-=======
-                    <div
-                      style={{
-                        width: "100%",
-                        height: "100%",
-                        display: "flex",
-                        justifyContent: "center",
-                        alignItems: "center",
-                      }}
-                    >
-                      <SettingsIcon
-                        className="graphiql-toolbar-icon"
-                        aria-hidden="true"
-                      />
-                    </div>
->>>>>>> e41e9693
                   }
                 >
                   <ToolbarMenu.Item
