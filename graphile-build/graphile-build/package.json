--- conflicted
+++ resolved
@@ -72,10 +72,7 @@
   "devDependencies": {
     "@types/debug": "^4.1.12",
     "@types/jest": "^30.0.0",
-<<<<<<< HEAD
-=======
     "grafast": "workspace:^",
->>>>>>> e41e9693
     "graphile-export": "workspace:^",
     "graphql": "16.1.0-experimental-stream-defer.6",
     "jest": "^30.0.0",
