--- conflicted
+++ resolved
@@ -51,17 +51,18 @@
   .option('--append-plugins <string>', 'a comma-separated list of plugins to append to the list of GraphQL schema plugins')
   .option('--prepend-plugins <string>', 'a comma-separated list of plugins to prepend to the list of GraphQL schema plugins')
   // Things that relate to -X
-  .option('--read-cache <path>', 'reads cached values from local cache file to improve startup time (you may want to do this in production)')
-  .option('--write-cache <path>', 'writes computed values to local cache file so startup can be faster (do this during the build phase)')
+  .option('--read-cache <path>', '[experimental] reads cached values from local cache file to improve startup time (you may want to do this in production)')
+  .option('--write-cache <path>', '[experimental] writes computed values to local cache file so startup can be faster (do this during the build phase)')
   .option('--export-schema-json <path>', 'enables exporting the detected schema, in JSON format, to the given location. The directories must exist already, if the file exists it will be overwritten.')
   .option('--export-schema-graphql <path>', 'enables exporting the detected schema, in GraphQL schema format, to the given location. The directories must exist already, if the file exists it will be overwritten.')
-  .option('-X, --no-server', 'for when you just want to use --write-cache or --export-schema-* and not actually run a server (e.g. CI)')
+  .option('-X, --no-server', '[experimental] for when you just want to use --write-cache or --export-schema-* and not actually run a server (e.g. CI)')
   // Webserver configuration
   .option('-q, --graphql <path>', 'the route to mount the GraphQL server on. defaults to `/graphql`')
   .option('-i, --graphiql <path>', 'the route to mount the GraphiQL interface on. defaults to `/graphiql`')
   .option('-b, --disable-graphiql', 'disables the GraphiQL interface. overrides the GraphiQL route option')
   .option('-o, --cors', 'enable generous CORS settings. this is disabled by default, if possible use a proxy instead')
   .option('-l, --body-size-limit <string>', 'set the maximum size of JSON bodies that can be parsed (default 100kB) The size can be given as a human-readable string, such as \'200kB\' or \'5MB\' (case insensitive).')
+  .option('--cluster-workers <count>', '[experimental] spawn <count> workers to increase throughput', parseFloat)
   // JSON-related options
   .option('--token <identifier>', 'DEPRECATED: use --jwt-token-identifier instead')
   .option('--secret <string>', 'DEPRECATED: Use jwt-secret instead')
@@ -77,24 +78,10 @@
   .option('--jwt-verify-subject <string>', 'the name of the allowed jwt token subject')
   .option('--jwt-role <string>', 'a comma seperated list of strings that create a path in the jwt from which to extract the postgres role. if none is provided it will use the key `role` on the root of the jwt.', (option: string) => option.split(','))
   .option('-t, --jwt-token-identifier <identifier>', 'the Postgres identifier for a composite type that will be used to create JWT tokens')
-<<<<<<< HEAD
   // Awkward application workarounds / legacy support
   .option('--badly-behaved-functions', 'if you have any functions that return setof a compound type (such as a table) and you want to return null for some of the results in the set you must enable this')
   .option('--legacy-relations <omit|deprecated|only>', 'some one-to-one relations were previously detected as one-to-many - should we export \'only\' the old relation shapes, both new and old but mark the old ones as \'deprecated\', or \'omit\' the old relation shapes entirely')
   .option('--legacy-json-uuid', `ONLY use this option if you require the v3 typenames 'Json' and 'Uuid' over 'JSON' and 'UUID'`)
-=======
-  .option('--append-plugins <string>', 'a comma-separated list of plugins to append to the list of GraphQL schema plugins')
-  .option('--prepend-plugins <string>', 'a comma-separated list of plugins to prepend to the list of GraphQL schema plugins')
-  .option('--export-schema-json <path>', 'enables exporting the detected schema, in JSON format, to the given location. The directories must exist already, if the file exists it will be overwritten.')
-  .option('--export-schema-graphql <path>', 'enables exporting the detected schema, in GraphQL schema format, to the given location. The directories must exist already, if the file exists it will be overwritten.')
-  .option('--show-error-stack [setting]', 'show JavaScript error stacks in the GraphQL result errors')
-  .option('--extended-errors <string>', 'a comma separated list of extended Postgres error fields to display in the GraphQL result. Example: \'hint,detail,errcode\'. Default: none', (option: string) => option.split(',').filter(_ => _))
-  .option('--legacy-relations <omit|deprecated|only>', 'some one-to-one relations were previously detected as one-to-many - should we export \'only\' the old relation shapes, both new and old but mark the old ones as \'deprecated\', or \'omit\' the old relation shapes entirely')
-  .option('--write-cache <path>', '[experimental] writes computed values to local cache file so startup can be faster (do this during the build phase)')
-  .option('--read-cache <path>', '[experimental] reads cached values from local cache file to improve startup time (you may want to do this in production)')
-  .option('-X, --no-server', '[experimental] for when you just want to use --write-cache or --export-schema-* and not actually run a server (e.g. CI)')
-  .option('--cluster-workers <count>', '[experimental] spawn <count> workers to increase throughput', parseFloat)
->>>>>>> bc64196b
 
 program.on('--help', () => console.log(`
   Get Started:
@@ -152,12 +139,9 @@
   writeCache,
   legacyRelations: rawLegacyRelations = 'deprecated',
   server: yesServer,
-<<<<<<< HEAD
   badlyBehavedFunctions,
   legacyJsonUuid,
-=======
   clusterWorkers,
->>>>>>> bc64196b
 // tslint:disable-next-line no-any
 } = Object.assign({}, config['options'], program) as any
 
