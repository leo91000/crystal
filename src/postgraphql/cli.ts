--- conflicted
+++ resolved
@@ -39,13 +39,9 @@
   .option('--secret <string>', 'DEPRECATED: Use jwt-secret instead')
   .option('-e, --jwt-secret <string>', 'the secret to be used when creating and verifying JWTs. if none is provided auth will be disabled')
   .option('-A, --jwt-audiences <string>', 'a comma separated list of audiences your jwt token can contain. If no audience is given the audience defaults to `postgraphql`', (option: string) => option.split(','))
-<<<<<<< HEAD
   .option('--jwt-role <string>', 'a comma seperated list of strings that create a path in the jwt from which to extract the postgres role. if none is provided it will use the key `role` on the root of the jwt.', (option: string) => option.split(','))
   .option('--append-plugins <string>', 'a comma-separated list of plugins to append to the list of GraphQL schema plugins')
   .option('--prepend-plugins <string>', 'a comma-separated list of plugins to prepend to the list of GraphQL schema plugins')
-=======
-  .option('--jwt-role <string>', 'a comma separated list of strings that create a path in the jwt from which to extract the postgres role. if none is provided it will use the key `role` on the root of the jwt.', (option: string) => option.split(','))
->>>>>>> bbaa6d1e
   .option('--export-schema-json [path]', 'enables exporting the detected schema, in JSON format, to the given location. The directories must exist already, if the file exists it will be overwritten.')
   .option('--export-schema-graphql [path]', 'enables exporting the detected schema, in GraphQL schema format, to the given location. The directories must exist already, if the file exists it will be overwritten.')
   .option('--show-error-stack [setting]', 'show JavaScript error stacks in the GraphQL result errors')
