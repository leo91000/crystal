--- conflicted
+++ resolved
@@ -11,11 +11,7 @@
       CI: true # Should already be set to TRUE by Github?
       TERM: xterm
       FORCE_COLOR: 1
-<<<<<<< HEAD
-      NODE_VERSION: 20.19 # Should be moved to repository env variable
-=======
       NODE_VERSION: 22.x # Should be moved to a repo envvar
->>>>>>> c5202cd4
       NODE_OPTIONS: "--max-old-space-size=4096" # Give eslint more space?
 
     steps:
@@ -59,11 +55,7 @@
     env:
       TERM: xterm
       FORCE_COLOR: 1
-<<<<<<< HEAD
-      NODE_VERSION: 20.19 # Should be moved to repository env variable
-=======
       NODE_VERSION: 22.x # Should be moved to a repo envvar
->>>>>>> c5202cd4
 
     steps:
       - name: Checkout
